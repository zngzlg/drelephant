/*
 * Copyright 2016 LinkedIn Corp.
 *
 * Licensed under the Apache License, Version 2.0 (the "License"); you may not
 * use this file except in compliance with the License. You may obtain a copy of
 * the License at
 *
 * http://www.apache.org/licenses/LICENSE-2.0
 *
 * Unless required by applicable law or agreed to in writing, software
 * distributed under the License is distributed on an "AS IS" BASIS, WITHOUT
 * WARRANTIES OR CONDITIONS OF ANY KIND, either express or implied. See the
 * License for the specific language governing permissions and limitations under
 * the License.
 */

package common;

public class TestConstants {

  // Test data constants
  public static final int TEST_SERVER_PORT = 9001;
  public static final String BASE_URL = "http://localhost:" + TEST_SERVER_PORT;
  public static final String TEST_DATA_FILE = "test/resources/test-init.sql";
  public static final int RESPONSE_TIMEOUT = 3000; // milliseconds

  public static final String TEST_JOB_ID1 = "application_1458194917883_1453361";
  public static final String TEST_JOB_ID2 = "application_1458194917883_1453362";
  public static final String TEST_JOB_NAME = "Email Overwriter";
  public static final String TEST_JOB_TYPE = "HadoopJava";
  public static final String TEST_APP_TYPE = "HadoopJava";
  public static final String TEST_USERNAME = "growth";
  public static final String TEST_DEFAULT_QUEUE_NAME = "default";

  public static final String TEST_JOB_EXEC_ID1 =
      "https://elephant.linkedin.com:8443/executor?execid=1654676&job=overwriter-reminder2&attempt=0";
  public static final String TEST_JOB_EXEC_ID2 =
      "https://elephant.linkedin.com:8443/executor?execid=1654677&job=overwriter-reminder2&attempt=0";

  public static final String TEST_FLOW_EXEC_ID1 =
      "https://elephant.linkedin.com:8443/executor?execid=1654676";
  public static final String TEST_FLOW_EXEC_ID2 =
      "https://elephant.linkedin.com:8443/executor?execid=1654677";
  public static final String TEST_FLOW_DEF_ID1 =
      "https://elephant.linkedin.com:8443/manager?project=b2-confirm-email-reminder&flow=reminder";
  public static final String TEST_JOB_DEF_ID1 =
      "https://elephant.linkedin.com:8443/manager?project=b2-confirm-email-reminder&flow=reminder&job=overwriter-reminder2";

  // DB connection strings
  public static final String DB_DEFAULT_DRIVER_KEY = "db.default.driver";
  public static final String DB_DEFAULT_DRIVER_VALUE = "org.h2.Driver";
  public static final String DB_DEFAULT_URL_KEY = "db.default.url";
  public static final String DB_DEFAULT_URL_VALUE = "jdbc:h2:mem:test;MODE=MySQL;";
  public static final String EVOLUTION_PLUGIN_KEY = "evolutionplugin";
  public static final String EVOLUTION_PLUGIN_VALUE = "enabled";
  public static final String APPLY_EVOLUTIONS_DEFAULT_KEY = "applyEvolutions.default";
  public static final String APPLY_EVOLUTIONS_DEFAULT_VALUE = "true";

  // Paths to the rest end-points
  public static final String REST_APP_RESULT_PATH = "/rest/job";
  public static final String REST_JOB_EXEC_RESULT_PATH = "/rest/jobexec";
  public static final String REST_FLOW_EXEC_RESULT_PATH = "/rest/flowexec";
  public static final String REST_SEARCH_PATH = "/rest/search";
  public static final String REST_COMPARE_PATH = "/rest/compare";
  public static final String REST_FLOW_GRAPH_DATA_PATH = "/rest/flowgraphdata";
  public static final String REST_JOB_GRAPH_DATA_PATH = "/rest/jobgraphdata";
<<<<<<< HEAD
  public static final String REST_JOB_METRICS_GRAPH_DATA_PATH = "/rest/jobmetricsgraphdata";
  public static final String REST_FLOW_METRICS_GRAPH_DATA_PATH = "/rest/flowmetricsgraphdata";
=======

  public static final String DEFAULT_ENCODING = "UTF-8";

  // Sample mapreduce constants
  public static final String FILENAME_JOBCOUNTER = "mrdata/sampleJobCounter.properties";
  public static final String FILENAME_MAPPERTASK = "mrdata/mapperTaskCounter$.properties";
  public static final String FILENAME_REDUCERTASK = "mrdata/reducerTaskCounter$.properties";
  public static final String FILENAME_JOBCONF = "mrdata/sampleJobConf.properties";

  public static final String TEST_TRACKING_URL = "http://hostname/jobhistory/job/job_1460381439677_0001";
  public static final String TEST_JOBCONF_NAME = "mapred.child.java.opts";
  public static final String TEST_JOBCONF_PATTERN = ".*.";
  public static final String TEST_SCHEDULER = "azkaban";
  public static final long TEST_SCORE = 0;
  public static final String TEST_SEVERITY = "NONE";

>>>>>>> b1319d4b
}<|MERGE_RESOLUTION|>--- conflicted
+++ resolved
@@ -64,11 +64,8 @@
   public static final String REST_COMPARE_PATH = "/rest/compare";
   public static final String REST_FLOW_GRAPH_DATA_PATH = "/rest/flowgraphdata";
   public static final String REST_JOB_GRAPH_DATA_PATH = "/rest/jobgraphdata";
-<<<<<<< HEAD
   public static final String REST_JOB_METRICS_GRAPH_DATA_PATH = "/rest/jobmetricsgraphdata";
   public static final String REST_FLOW_METRICS_GRAPH_DATA_PATH = "/rest/flowmetricsgraphdata";
-=======
-
   public static final String DEFAULT_ENCODING = "UTF-8";
 
   // Sample mapreduce constants
@@ -84,5 +81,4 @@
   public static final long TEST_SCORE = 0;
   public static final String TEST_SEVERITY = "NONE";
 
->>>>>>> b1319d4b
 }