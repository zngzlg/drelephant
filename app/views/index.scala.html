@(numJobsAnalyzed: String, numJobsNonPerformant: String, lastResults: List[model.AnalysisResult])

@main("Dr. Elephant", "dashboard") {
    <div class="jumbotron">
        <h2>Dr. Elephant has been busy today!</h2>
        <p>We analyzed @numJobsAnalyzed jobs, and found @numJobsNonPerformant jobs that can be tuned to perform better.</p>
    </div>
    <div class="panel panel-default">
        <div class="panel-heading">
            <h3 class="panel-title">Latest jobs</h3>
        </div>
        <div class="list-group">
            @for(result <- lastResults) {
            <a href="@routes.Application.queryJob()?jobid=@result.job_id" class="list-group-item @if(result.success){list-group-item-success}else{list-group-item-danger}">
                <h4 class="list-group-item-heading">@result.job_id</h4>
<<<<<<< HEAD
                <p class="list-group-item-text">@result.jobName<br>@result.message</p>
=======
                <p class="list-group-item-text">@result.message</p>
>>>>>>> 9795c6d0
            </a>
            }
        </div>
    </div>
}<|MERGE_RESOLUTION|>--- conflicted
+++ resolved
@@ -3,7 +3,7 @@
 @main("Dr. Elephant", "dashboard") {
     <div class="jumbotron">
         <h2>Dr. Elephant has been busy today!</h2>
-        <p>We analyzed @numJobsAnalyzed jobs, and found @numJobsNonPerformant jobs that can be tuned to perform better.</p>
+        <p>We analyzed <b>@numJobsAnalyzed</b> jobs, and found <b>@numJobsNonPerformant</b> jobs that can be tuned to perform better.</p>
     </div>
     <div class="panel panel-default">
         <div class="panel-heading">
@@ -11,13 +11,10 @@
         </div>
         <div class="list-group">
             @for(result <- lastResults) {
-            <a href="@routes.Application.queryJob()?jobid=@result.job_id" class="list-group-item @if(result.success){list-group-item-success}else{list-group-item-danger}">
+            <a href="@routes.Application.queryJob()?jobid=@result.job_id"
+                class="list-group-item @if(result.success){list-group-item-success}else{list-group-item-danger}">
                 <h4 class="list-group-item-heading">@result.job_id</h4>
-<<<<<<< HEAD
-                <p class="list-group-item-text">@result.jobName<br>@result.message</p>
-=======
-                <p class="list-group-item-text">@result.message</p>
->>>>>>> 9795c6d0
+                <p class="list-group-item-text">[@result.username] @result.jobName<br>@result.message</p>
             </a>
             }
         </div>
